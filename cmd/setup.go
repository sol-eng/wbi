--- conflicted
+++ resolved
@@ -279,17 +279,13 @@
 		if verifyChoice {
 			username, skip, err := operatingsystem.PromptAndVerifyUser()
 			if err != nil {
-<<<<<<< HEAD
 				return fmt.Errorf("%w.\nTo return to this step in the setup process use \"wbi setup --step verify\"", err)
-=======
-				return err
 			}
 			if !skip {
 				err = workbench.VerifyInstallation(username)
 				if err != nil {
-					return fmt.Errorf("issue running verification: %w", err)
+					return fmt.Errorf("%w.\nTo return to this step in the setup process use \"wbi setup --step verify\"", err)
 				}
->>>>>>> 427d3e42
 			}
 		}
 		step = "done"
