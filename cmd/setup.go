--- conflicted
+++ resolved
@@ -194,15 +194,11 @@
 			return fmt.Errorf("issue selecting if SSL is to be used: %w", err)
 		}
 		if sslChoice {
-<<<<<<< HEAD
 			serverURL, err := ssl.PromptServerURL()
 			if err != nil {
 				return fmt.Errorf("issue prompting for server URL: %w", err)
 			}
-			certPath, keyPath, err := ssl.PromptAndVerifySSL()
-=======
 			certPath, keyPath, err := ssl.PromptAndVerifySSL(osType)
->>>>>>> 13fd3b64
 			if err != nil {
 				return fmt.Errorf("issue verifying and configuring SSL: %w", err)
 			}
