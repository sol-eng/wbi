package config

import "fmt"

// Prints the WBConfig configuration struct information to the console
func (WBConfig *WBConfig) ConfigStructToText() {
	WBConfig.PythonConfig.PythonStructToText()
	WBConfig.SSLConfig.SSLStructToText()
	WBConfig.AuthConfig.AuthStructToText()
<<<<<<< HEAD
	WBConfig.PackageManagerStringToText()
=======
	WBConfig.ConnectStringToText()
>>>>>>> 163e28be
	fmt.Println("\n=== Please restart Workbench after making these changes")
}

// Prints the PythonConfig configuration struct information to the console
func (PythonConfig *PythonConfig) PythonStructToText() {
	fmt.Println("\n=== Add to config file: /etc/rstudio/jupyter.conf:")
	fmt.Println("jupyter-exe=" + PythonConfig.JupyterPath)
}

// Prints the SSLConfig configuration struct information to the console
func (SSLConfig *SSLConfig) SSLStructToText() {
	fmt.Println("\n=== Add to config file: /etc/rstudio/rserver.conf:")
	fmt.Println("ssl-enabled=1")
	fmt.Println("ssl-certificate=" + SSLConfig.CertPath)
	fmt.Println("ssl-certificate-key=" + SSLConfig.KeyPath)
}

// Prints the AuthConfig configuration struct information to the console
func (AuthConfig *AuthConfig) AuthStructToText() {
	switch AuthConfig.AuthType {
	case SAML:
		AuthConfig.SAMLConfig.AuthSAMLStructToText()
	case OIDC:
		AuthConfig.OIDCConfig.AuthOIDCStructToText()
	default:

	}
}

// Prints the SAMLConfig configuration struct information to the console
func (SAMLConfig *SAMLConfig) AuthSAMLStructToText() {
	fmt.Println("\n=== Add to config file: /etc/rstudio/rserver.conf:")
	fmt.Println("auth-saml=1")
	fmt.Println("auth-saml-sp-attribute-username=" + SAMLConfig.AuthSamlSpAttributeUsername)
	fmt.Println("auth-saml-metadata-url=" + SAMLConfig.AuthSamlMetadataURL)
}

// Prints the OIDCConfig configuration struct information to the console
func (OIDCConfig *OIDCConfig) AuthOIDCStructToText() {
	fmt.Println("\n=== Add to config file: /etc/rstudio/rserver.conf:")
	fmt.Println("auth-openid=1")
	fmt.Println("auth-openid-issuer=" + OIDCConfig.AuthOpenIDIssuer)
	fmt.Println("auth-openid-username-claim=" + OIDCConfig.AuthOpenIDUsernameClaim)

	fmt.Println("\n=== Add to config file: /etc/rstudio/openid-client-secret:")
	fmt.Println("client-id=" + OIDCConfig.ClientID)
	fmt.Println("client-secret=" + OIDCConfig.ClientSecret)
}

<<<<<<< HEAD
// Prints the Package Manager URL configuration string information to the console
func (WBConfig *WBConfig) PackageManagerStringToText() {
	fmt.Println("\n=== Add to config file: /etc/rstudio/repos.conf:")
	fmt.Println("CRAN=" + WBConfig.PackageManagerURL)
=======
// Prints the ConnectURL configuration string information to the console
func (WBConfig *WBConfig) ConnectStringToText() {
	fmt.Println("\n=== Add to config file: /etc/rstudio/rsession.conf:")
	fmt.Println("default-rsconnect-server=" + WBConfig.ConnectURL)
>>>>>>> 163e28be
}<|MERGE_RESOLUTION|>--- conflicted
+++ resolved
@@ -7,11 +7,9 @@
 	WBConfig.PythonConfig.PythonStructToText()
 	WBConfig.SSLConfig.SSLStructToText()
 	WBConfig.AuthConfig.AuthStructToText()
-<<<<<<< HEAD
 	WBConfig.PackageManagerStringToText()
-=======
 	WBConfig.ConnectStringToText()
->>>>>>> 163e28be
+
 	fmt.Println("\n=== Please restart Workbench after making these changes")
 }
 
@@ -61,15 +59,14 @@
 	fmt.Println("client-secret=" + OIDCConfig.ClientSecret)
 }
 
-<<<<<<< HEAD
 // Prints the Package Manager URL configuration string information to the console
 func (WBConfig *WBConfig) PackageManagerStringToText() {
 	fmt.Println("\n=== Add to config file: /etc/rstudio/repos.conf:")
 	fmt.Println("CRAN=" + WBConfig.PackageManagerURL)
-=======
+}
+
 // Prints the ConnectURL configuration string information to the console
 func (WBConfig *WBConfig) ConnectStringToText() {
 	fmt.Println("\n=== Add to config file: /etc/rstudio/rsession.conf:")
 	fmt.Println("default-rsconnect-server=" + WBConfig.ConnectURL)
->>>>>>> 163e28be
 }