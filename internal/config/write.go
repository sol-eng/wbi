package config

import (
	"fmt"

	"github.com/sol-eng/wbi/internal/system"
)

func WriteConfig(WBConfig WBConfig) error {
	if WBConfig.PythonConfig.JupyterPath != "" {
		err := WBConfig.PythonConfig.PythonStructToConfigWrite()
		if err != nil {
			return fmt.Errorf("failed to write python config: %w", err)
		}
	}
	if WBConfig.SSLConfig.UseSSL {
		err := WBConfig.SSLConfig.SSLStructToConfigWrite()
		if err != nil {
			return fmt.Errorf("failed to write SSL config: %w", err)
		}
	}
	if WBConfig.AuthConfig.Using {
		err := WBConfig.AuthConfig.AuthStructToConfigWrite()
		if err != nil {
			return fmt.Errorf("failed to write Authentication config: %w", err)
		}
	}
	if WBConfig.PackageManagerConfig.Using {
		err := WBConfig.PackageManagerStringToConfigWrite()
		if err != nil {
			return fmt.Errorf("failed to write Package Manager config: %w", err)
		}
	}
	if WBConfig.ConnectConfig.Using {
		err := WBConfig.ConnectStringToConfigWrite()
		if err != nil {
			return fmt.Errorf("failed to write Connect config: %w", err)
		}
	}
	return nil
}

// Prints the PythonConfig configuration struct information to the console
func (PythonConfig *PythonConfig) PythonStructToConfigWrite() error {
	writeLines := []string{
		"jupyter-exe=" + PythonConfig.JupyterPath,
	}
	filepath := "/etc/rstudio/jupyter.conf"

	fmt.Println("\n=== Writing to the file " + filepath + ":")
	err := system.WriteStrings(writeLines, filepath, 0644)
	if err != nil {
		fmt.Errorf("failed to write config: %w", err)
	}
	return nil
}

// Prints the SSLConfig configuration struct information to the console
func (SSLConfig *SSLConfig) SSLStructToConfigWrite() error {
	writeLines := []string{
		"ssl-enabled=1",
		"ssl-certificate=" + SSLConfig.CertPath,
		"ssl-certificate-key=" + SSLConfig.KeyPath,
	}
	filepath := "/etc/rstudio/rserver.conf"

	fmt.Println("\n=== Writing to the file " + filepath + ":")
	err := system.WriteStrings(writeLines, filepath, 0644)
	if err != nil {
		fmt.Errorf("failed to write config: %w", err)
	}
	return nil
}

// Prints the AuthConfig configuration struct information to the console
func (AuthConfig *AuthConfig) AuthStructToConfigWrite() error {
	switch AuthConfig.AuthType {
	case SAML:
		err := AuthConfig.SAMLConfig.AuthSAMLStructToConfigWrite()
		if err != nil {
			return fmt.Errorf("failed to write SAML config: %w", err)
		}
	case OIDC:
		err := AuthConfig.OIDCConfig.AuthOIDCStructToConfigWrite()
		if err != nil {
			return fmt.Errorf("failed to write OIDC config: %w", err)
		}
	default:
		return nil
	}
	return nil
}

// Prints the SAMLConfig configuration struct information to the console
func (SAMLConfig *SAMLConfig) AuthSAMLStructToConfigWrite() error {
	writeLines := []string{
		"auth-saml=1",
		"auth-saml-sp-attribute-username=" + SAMLConfig.AuthSamlSpAttributeUsername,
		"auth-saml-metadata-url=" + SAMLConfig.AuthSamlMetadataURL,
	}
	filepath := "/etc/rstudio/rserver.conf"

	fmt.Println("\n=== Writing to the file " + filepath + ":")
	err := system.WriteStrings(writeLines, filepath, 0644)
	if err != nil {
		fmt.Errorf("failed to write config: %w", err)
	}
	return nil
}

// Prints the OIDCConfig configuration struct information to the console
func (OIDCConfig *OIDCConfig) AuthOIDCStructToConfigWrite() error {
	// rserver.conf config options
	writeLinesRserver := []string{
		"auth-openid=1",
		"auth-openid-issuer=" + OIDCConfig.AuthOpenIDIssuer,
		"auth-openid-username-claim=" + OIDCConfig.AuthOpenIDUsernameClaim,
	}
	filepathRserver := "/etc/rstudio/rserver.conf"

	fmt.Println("\n=== Writing to the file " + filepathRserver + ":")
	err := system.WriteStrings(writeLinesRserver, filepathRserver, 0644)
	if err != nil {
		fmt.Errorf("failed to write config: %w", err)
	}

	// openid-client-secret config options
	writeLinesClientSecret := []string{
		"client-id=" + OIDCConfig.ClientID,
		"client-secret=" + OIDCConfig.ClientSecret,
	}
	filepathClientSecret := "/etc/rstudio/openid-client-secret"

	fmt.Println("\n=== Writing to the file " + filepathClientSecret + ":")
	err = system.WriteStrings(writeLinesClientSecret, filepathClientSecret, 0644)
	if err != nil {
		fmt.Errorf("failed to write config: %w", err)
	}

	return nil
}

// Prints the Package Manager URL configuration string information to the console
func (WBConfig *WBConfig) PackageManagerStringToConfigWrite() error {
	if WBConfig.PackageManagerConfig.RURL != "" {
		writeLines := []string{
			"CRAN=" + WBConfig.PackageManagerConfig.RURL,
		}
		filepath := "/etc/rstudio/repos.conf"

		fmt.Println("\n=== Writing to the file " + filepath + ":")
		err := WriteStrings(writeLines, filepath)
		if err != nil {
			fmt.Errorf("failed to write config: %w", err)
		}
	}

<<<<<<< HEAD
	fmt.Println("\n=== Writing to the file " + filepath + ":")
	err := system.WriteStrings(writeLines, filepath, 0644)
	if err != nil {
		fmt.Errorf("failed to write config: %w", err)
=======
	if WBConfig.PackageManagerConfig.PythonURL != "" {
		// Remove pip.conf if it exists
		if _, err := os.Stat("/etc/pip.conf"); err == nil {
			err = os.Remove("/etc/pip.conf")
			if err != nil {
				return fmt.Errorf("failed to remove pip.conf: %w", err)
			}
		}

		writeLines := []string{
			"[global]",
			"index-url=" + WBConfig.PackageManagerConfig.PythonURL,
		}
		filepath := "/etc/pip.conf"

		fmt.Println("\n=== Writing to the file " + filepath + ":")
		err := WriteStrings(writeLines, filepath)
		if err != nil {
			fmt.Errorf("failed to write config: %w", err)
		}
>>>>>>> 04b642c2
	}
	return nil
}

// Prints the ConnectURL configuration string information to the console
func (WBConfig *WBConfig) ConnectStringToConfigWrite() error {
	writeLines := []string{
		"default-rsconnect-server=" + WBConfig.ConnectConfig.URL,
	}
	filepath := "/etc/rstudio/rsession.conf"

	fmt.Println("\n=== Writing to the file " + filepath + ":")
	err := system.WriteStrings(writeLines, filepath, 0644)
	if err != nil {
		fmt.Errorf("failed to write config: %w", err)
	}
	return nil
}<|MERGE_RESOLUTION|>--- conflicted
+++ resolved
@@ -155,12 +155,6 @@
 		}
 	}
 
-<<<<<<< HEAD
-	fmt.Println("\n=== Writing to the file " + filepath + ":")
-	err := system.WriteStrings(writeLines, filepath, 0644)
-	if err != nil {
-		fmt.Errorf("failed to write config: %w", err)
-=======
 	if WBConfig.PackageManagerConfig.PythonURL != "" {
 		// Remove pip.conf if it exists
 		if _, err := os.Stat("/etc/pip.conf"); err == nil {
@@ -181,7 +175,6 @@
 		if err != nil {
 			fmt.Errorf("failed to write config: %w", err)
 		}
->>>>>>> 04b642c2
 	}
 	return nil
 }
