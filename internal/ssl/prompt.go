package ssl

import (
	"errors"
	"fmt"
	"github.com/sol-eng/wbi/internal/config"
	"strings"

	"github.com/AlecAivazis/survey/v2"
	log "github.com/sirupsen/logrus"
	"github.com/sol-eng/wbi/internal/system"
)

// PromptSSL Prompt asking users if they wish to use SSL
func PromptSSL() (bool, error) {
	name := false
	messageText := "Would you like to use SSL?"
	prompt := &survey.Confirm{
		Message: messageText,
	}
	err := survey.AskOne(prompt, &name)
	if err != nil {
		return false, errors.New("there was an issue with the SSL prompt")
	}
	log.Info(messageText)
	log.Info(fmt.Sprintf("%v", name))
	return name, nil
}

func PromptAndVerifySSL(osType config.OperatingSystem) (string, string, error) {
	certPath, err := PromptSSLFilePath()
	if err != nil {
		return certPath, "", fmt.Errorf("issue with the provided SSL cert path: %w", err)
	}
	keyPath, err := PromptSSLKeyFilePath()
	if err != nil {
		return certPath, keyPath, fmt.Errorf("issue with the provided SSL cert key path: %w", err)
	}
	err = VerifySSLCertAndKeyMD5Match(certPath, keyPath)
	if err != nil {
		return certPath, keyPath, fmt.Errorf("could not verify the SSL cert: %w", err)
	}
	serverCert, intermediateCertPool, rootCert, err := ParseCertificateChain(certPath)
	if err != nil {
		return certPath, keyPath, fmt.Errorf("could not parse the certificate chain: %w", err)
	}
	var noRootOK bool
	if rootCert == nil {
		noRootOK, err = PromptRootCAMissing()
		if err != nil {
			return certPath, keyPath, fmt.Errorf("failure prompting for answer about RootCA missing: %w", err)
		}
		if !noRootOK {
			return certPath, keyPath, fmt.Errorf("no root CA Certificate in the certificate chain,"+
				" acquire the root and any necessary intermediate certificates and append them to the certificate file"+
				" in this order from top to bottom, server -> intermediate -> root. To restart the installer from this"+
				" step please use this command: 'wbi setup --step ssl': %w", err)
		} else {
			system.PrintAndLogInfo("Because your organization does not require intermediate and root" +
				" certificates to be presented to your corporate browsers, you will need to work with your SSL team" +
				" to get a copy of your organizations root and any intermediate certificates and add them to this" +
				" Linux machines trust store. These certificates are required to facilitate inter-server communication" +
				" between Workbench, Connect and Package Manager. An article on this topic can be found here:" +
				"https://support.posit.co/hc/en-us/articles/4416056988567-RStudio-Team-SSL-Considerations")
		}
	}

	certHostMisMatch, err := VerifySSLHostMatch(serverCert)

	if certHostMisMatch {
		proceed, err := PromptMisMatchedHostName()
		if err != nil {
			return certPath, keyPath, fmt.Errorf("hostname mismatch error: %w", err)
		}
		if !proceed {
			return certPath, keyPath, fmt.Errorf("hostname mismatch error, exit without proceeding: %w", err)
		}
	}

	verified, err := VerifyTrustedCertificate(serverCert, intermediateCertPool)
	if err != nil {
		return certPath, keyPath, fmt.Errorf("failure while trying to verify server trust of the SSL cert: %w", err)
	}
	if verified {
		system.PrintAndLogInfo("SSL successfully verified")
<<<<<<< HEAD
=======
	} else {
		trust, err := PromptAddRootCAToTrustStore()
		if err != nil {
			return certPath, keyPath, fmt.Errorf("failure while prompting administrator for "+
				"certificate trust: %w", err)
		}
		if trust {
			err = TrustRootCertificate(rootCert, osType)
			if err != nil {
				return certPath, keyPath, fmt.Errorf("failure while trying to trust the SSL cert: %w", err)
			}
			//re-verify certificate via Bash, because SystemCertPool isn't refreshed in this context
			output, err := system.RunCommandAndCaptureOutput("openssl verify "+certPath, true, 1)
			if err != nil {
				return certPath, keyPath, fmt.Errorf("failure while trying to re-verify server trust of the SSL cert: %w", err)
			}
			if strings.Contains(output, "verification failed") {
				return certPath, keyPath, fmt.Errorf("failure while trying to re-verify server trust of the SSL cert: %w", err)
			}
			system.PrintAndLogInfo("SSL certificate successfully trusted")
		}
>>>>>>> 13fd3b64
	}

	return certPath, keyPath, nil
}

// PromptSSLFilePath Prompt asking users for a filepath to their SSL cert
func PromptSSLFilePath() (string, error) {
	target := ""
	messageText := "Filepath to SSL certificate:"
	prompt := &survey.Input{
		Message: messageText,
	}
	err := survey.AskOne(prompt, &target)
	if err != nil {
		return "", errors.New("there was an issue with the SSL cert path prompt")
	}
	log.Info(messageText)
	log.Info(target)
	return target, nil
}

// PromptServerURL asks users for the server URL
func PromptServerURL() (string, error) {
	target := ""
	messageText := "Server URL that end users will use to access the server (for example, workbench.mydomainname.com):"
	prompt := &survey.Input{
		Message: messageText,
	}
	err := survey.AskOne(prompt, &target)
	if err != nil {
		return "", errors.New("there was an issue with the server URL prompt")
	}
	log.Info(messageText)
	log.Info(target)
	return target, nil
}

// PromptSSLKeyFilePath Prompt asking users for a filepath to their SSL cert key
func PromptSSLKeyFilePath() (string, error) {
	target := ""
	messageText := "Filepath to SSL certificate key:"
	prompt := &survey.Input{
		Message: messageText,
	}
	err := survey.AskOne(prompt, &target)
	if err != nil {
		return "", errors.New("there was an issue with the SSL cert key path prompt")
	}
	log.Info(messageText)
	log.Info(target)
	return target, nil
}

func PromptMisMatchedHostName() (bool, error) {
	name := false
	messageText := "The hostname of your server and the subject name in the certificate " +
		"don't match.\n This is common in configurations that include a load balancer " +
		"or a proxy.\n If you would like to exit the installer, resolve the certificate mismatch\n" +
		" and restart the installer at this step, you can run \"wbi setup --step ssl\" \n" +
		"Please confirm that you want to proceed with mismatched names above?"
	prompt := &survey.Confirm{
		Message: messageText,
	}
	err := survey.AskOne(prompt, &name)
	if err != nil {
		return false, errors.New("there was an issue with the SSL prompt")
	}
	log.Info(messageText)
	log.Info(name)
	return name, nil
}

func PromptAddRootCAToTrustStore() (bool, error) {
	name := true
	messageText := "The certificate provided is not trusted by the system, this system level trust is usually required" +
		"\n to support connectivity between systems. Would you like to add this untrusted root certificate " +
		"\n to the system trust store?"
	prompt := &survey.Confirm{
		Message: messageText,
	}
	err := survey.AskOne(prompt, &name)
	if err != nil {
		return false, errors.New("there was an issue with the CA Trust prompt")
	}
	log.Info(messageText)
	log.Info(name)
	return name, nil
}

func PromptRootCAMissing() (bool, error) {
	name := true
	messageText := "The certificate provided does not include a root Certificate Authority," +
		" otherwise known as a Root CA Certificate. Generally, Posit products require a chain of certificates from server to" +
		" your domains root certificate authority in order to present a valid HTTPS connection. In rare circumstances" +
		" this is not required. Does your corporate browser trust the server certificate that you're using without the" +
		" presence of a root certificate? If you are not sure, please select No."
	prompt := &survey.Confirm{
		Message: messageText,
	}
	err := survey.AskOne(prompt, &name)
	if err != nil {
		return false, errors.New("there was an issue with the missing Root Cert prompt")
	}
	log.Info(messageText)
	log.Info(name)
	return name, nil
}<|MERGE_RESOLUTION|>--- conflicted
+++ resolved
@@ -83,8 +83,6 @@
 	}
 	if verified {
 		system.PrintAndLogInfo("SSL successfully verified")
-<<<<<<< HEAD
-=======
 	} else {
 		trust, err := PromptAddRootCAToTrustStore()
 		if err != nil {
@@ -106,7 +104,6 @@
 			}
 			system.PrintAndLogInfo("SSL certificate successfully trusted")
 		}
->>>>>>> 13fd3b64
 	}
 
 	return certPath, keyPath, nil
