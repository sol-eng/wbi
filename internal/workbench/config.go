--- conflicted
+++ resolved
@@ -21,10 +21,6 @@
 				"CRAN=" + url,
 			}
 
-<<<<<<< HEAD
-			system.PrintAndLogInfo("\n=== Writing to the file " + filepath + ":")
-=======
->>>>>>> 172e07f6
 			err := system.WriteStrings(writeLines, filepath, 0644, true)
 			if err != nil {
 				return fmt.Errorf("failed to write config: %w", err)
@@ -46,11 +42,7 @@
 				"index-url=" + url,
 			}
 
-<<<<<<< HEAD
-			system.PrintAndLogInfo("\n=== Writing to the file " + filepath + ":")
-=======
->>>>>>> 172e07f6
-			err := system.WriteStrings(writeLines, filepath, 0644, true)
+			err = system.WriteStrings(writeLines, filepath, 0644, true)
 			if err != nil {
 				return fmt.Errorf("failed to write config: %w", err)
 			}
@@ -115,12 +107,7 @@
 			"ssl-certificate-key=" + keyPath,
 		}
 
-<<<<<<< HEAD
-		system.PrintAndLogInfo("\n=== Writing to the file " + filepath + ":")
-		err := system.WriteStrings(writeLines, filepath, 0644, true)
-=======
 		err = system.WriteStrings(writeLines, filepath, 0644, true)
->>>>>>> 172e07f6
 		if err != nil {
 			return fmt.Errorf("failed to write config: %w", err)
 		}
@@ -145,11 +132,7 @@
 			"default-rsconnect-server=" + url,
 		}
 
-<<<<<<< HEAD
-		system.PrintAndLogInfo("\n=== Writing to the file " + filepath + ":")
-=======
->>>>>>> 172e07f6
-		err := system.WriteStrings(writeLines, filepath, 0644, true)
+		err = system.WriteStrings(writeLines, filepath, 0644, true)
 		if err != nil {
 			return fmt.Errorf("failed to write config: %w", err)
 		}
@@ -172,12 +155,7 @@
 		"jupyter-exe=" + jupyterPath,
 	}
 
-<<<<<<< HEAD
-	system.PrintAndLogInfo("\n=== Writing to the file " + filepath + ":")
-	err := system.WriteStrings(writeLines, filepath, 0644, true)
-=======
 	err = system.WriteStrings(writeLines, filepath, 0644, true)
->>>>>>> 172e07f6
 	if err != nil {
 		return fmt.Errorf("failed to write config: %w", err)
 	}
