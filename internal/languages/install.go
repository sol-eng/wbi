package languages

import (
	"errors"
<<<<<<< HEAD

	"github.com/sol-eng/wbi/internal/config"
=======
	"github.com/dpastoor/wbi/internal/config"
	"strings"
>>>>>>> 6825ad1b
)

// InstallerInfo contains the information needed to download and install R and Python
type InstallerInfo struct {
	Name    string
	URL     string
	Version string
}

func PopulateInstallerInfo(language string, version string, osType config.OperatingSystem) (InstallerInfo, error) {
	switch osType {
	case config.Ubuntu18:
		return InstallerInfo{
			Name:    language + "-" + version + "_1_amd64.deb",
			URL:     "https://cdn.rstudio.com/" + language + "/ubuntu-1804/pkgs/" + language + "-" + version + "_1_amd64.deb",
			Version: version,
		}, nil
	case config.Ubuntu20:
		return InstallerInfo{
			Name:    language + "-" + version + "_1_amd64.deb",
			URL:     "https://cdn.rstudio.com/" + language + "/ubuntu-2004/pkgs/" + language + "-" + version + "_1_amd64.deb",
			Version: version,
		}, nil
	case config.Ubuntu22:
		return InstallerInfo{
			Name:    language + "-" + version + "_1_amd64.deb",
			URL:     "https://cdn.rstudio.com/" + language + "/ubuntu-2204/pkgs/" + language + "-" + version + "_1_amd64.deb",
			Version: version,
		}, nil
	case config.Redhat7: //TODO: Upper the R language variable for RHEL
		if language == "r" {
			language = strings.ToUpper(language)
		}

		return InstallerInfo{
			Name:    language + "-" + version + "-1-1.x86_64.rpm",
			URL:     "https://cdn.rstudio.com/" + language + "/centos-7/pkgs/" + language + "-" + version + "-1-1.x86_64.rpm",
			Version: version,
		}, nil
	case config.Redhat8:
		return InstallerInfo{
			Name:    language + "-" + version + "-1-1.x86_64.rpm",
			URL:     "https://cdn.rstudio.com/" + language + "/centos-8/pkgs/" + language + "-" + version + "-1-1.x86_64.rpm",
			Version: version,
		}, nil
	default:
		return InstallerInfo{}, errors.New("operating system not supported")
	}
}<|MERGE_RESOLUTION|>--- conflicted
+++ resolved
@@ -2,13 +2,10 @@
 
 import (
 	"errors"
-<<<<<<< HEAD
+
 
 	"github.com/sol-eng/wbi/internal/config"
-=======
-	"github.com/dpastoor/wbi/internal/config"
-	"strings"
->>>>>>> 6825ad1b
+
 )
 
 // InstallerInfo contains the information needed to download and install R and Python
