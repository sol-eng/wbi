--- conflicted
+++ resolved
@@ -142,14 +142,9 @@
 		if err != nil {
 			return fmt.Errorf("issue installing unixodbc and unixodbc-dev with the command '%s': %w", prereqCommand, err)
 		}
-<<<<<<< HEAD
-	} else if osType == config.Redhat7 || osType == config.Redhat8 {
+	} else if osType == config.Redhat7 || osType == config.Redhat8 || osType == config.Redhat9 {
 		prereqCommand := "yum -y install unixODBC unixODBC-devel"
 		err := system.RunCommand(prereqCommand, true, 1)
-=======
-	} else if osType == config.Redhat7 || osType == config.Redhat8 || osType == config.Redhat9 {
-		err := system.RunCommand("yum -y install unixODBC unixODBC-devel")
->>>>>>> 7f2179ef
 		if err != nil {
 			return fmt.Errorf("issue installing unixodbc and unixodbc-dev with the command '%s': %w", prereqCommand, err)
 		}
