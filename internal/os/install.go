package os

import (
	"errors"
	"fmt"
	"github.com/dpastoor/wbi/internal/install"

	"github.com/sol-eng/wbi/internal/config"
	"github.com/sol-eng/wbi/internal/system"
)

func InstallPrereqs(osType config.OperatingSystem) error {
	fmt.Println("Installing prerequisites...\n")
	// Update apt and install gdebi-core if an Ubuntu system
	if osType == config.Ubuntu22 || osType == config.Ubuntu20 || osType == config.Ubuntu18 {
		AptErr := UpgradeApt()
		if AptErr != nil {
			return fmt.Errorf("UpgradeApt: %w", AptErr)
		}

		GdebiCoreErr := InstallGdebiCore()
		if GdebiCoreErr != nil {
			return fmt.Errorf("InstallGdebiCore: %w", GdebiCoreErr)
		}
	} else if osType == config.Redhat8 {
		// Enable the Extra Packages for Enterprise Linux (EPEL) repository
		EnableEPELErr := EnableEPELRepo(osType)
		if EnableEPELErr != nil {
			return fmt.Errorf("EnableEPELRepo: %w", EnableEPELErr)
		}
		// Enable the CodeReady Linux Builder repository
		EnableCodeReadyErr := EnableCodeReadyRepo()
		if EnableCodeReadyErr != nil {
			return fmt.Errorf("EnableCodeReadyRepo: %w", EnableCodeReadyErr)
		}
	} else if osType == config.Redhat7 {
		// Enable the Extra Packages for Enterprise Linux (EPEL) repository
		EnableEPELErr := EnableEPELRepo(osType)
		if EnableEPELErr != nil {
			return fmt.Errorf("EnableEPELRepo: %w", EnableEPELErr)
		}
		//Enable the Optional repository
		EnableOptionalRepoErr := EnableOptionalRepo()
		if EnableOptionalRepoErr != nil {
			return fmt.Errorf("EnableOptionalRepo: %w", EnableOptionalRepoErr)
		}
	} else {
		return errors.New("unsupported operating system")
	}
	fmt.Println("\nPrerequisites successfully installed!\n")
	return nil
}

// Installs Gdebi Core
func InstallGdebiCore() error {
	gdebiCoreCommand := "apt-get install -y gdebi-core"
	err := system.RunCommand(gdebiCoreCommand)
	if err != nil {
		return fmt.Errorf("issue installing gdebi-core: %w", err)
	}

	fmt.Println("\ngdebi-core has been successfully installed!\n")
	return nil
}

// Upgrades Apt
func UpgradeApt() error {
	aptUpgradeCommand := "apt-get update"
	err := system.RunCommand(aptUpgradeCommand)
	if err != nil {
		return fmt.Errorf("issue upgrading apt: %w", err)
	}

	fmt.Println("\napt has been successfully upgraded!\n")
	return nil
}

// Enable the CodeReady Linux Builder repository:
func EnableCodeReadyRepo() error {
	// TODO add support for On Premise as well as cloud (currently only cloud)
	dnfPluginsCoreCommand := "dnf install dnf-plugins-core"
	err := system.RunCommand(dnfPluginsCoreCommand)
	if err != nil {
		return fmt.Errorf("issue installing dnf-plugins-core: %w", err)
	}

	enableCodeReadyCommand := `dnf config-manager --set-enabled "codeready-builder-for-rhel-8-*-rpms"`
	err = system.RunCommand(enableCodeReadyCommand)
	if err != nil {
		return fmt.Errorf("issue enabling the CodeReady Linux Builder repo: %w", err)
	}

	fmt.Println("\nThe CodeReady Linux Builder repository has been successfully enabled!\n")
	return nil
}

// Enable the Optional repository
func EnableOptionalRepo() error {
	// TODO add support for On Premise as well as cloud (currently only cloud)
	yumUtilsCommand := "yum install yum-utils"
	err := system.RunCommand(yumUtilsCommand)
	if err != nil {
		return fmt.Errorf("issue installing yum-utils: %w", err)
	}

	enableOptionalCommand := `yum-config-manager --enable "rhel-*-optional-rpms"`
	err = system.RunCommand(enableOptionalCommand)
	if err != nil {
		return fmt.Errorf("issue enabling the optional repo: %w", err)
	}

	fmt.Println("\nThe Optional repository has been successfully enabled!\n")
	return nil
}

// Enable the Extra Packages for Enterprise Linux (EPEL) repository
func EnableEPELRepo(osType config.OperatingSystem) error {
	var EPELCommand string
	var err error
	//TODO: Add a -y to these commands to make them non-interactive
	if osType == config.Redhat8 {
<<<<<<< HEAD
		EPELCommand = "yum install https://dl.fedoraproject.org/pub/epel/epel-release-latest-8.noarch.rpm"
	} else if osType == config.Redhat7 {
		EPELCommand = "yum install https://dl.fedoraproject.org/pub/epel/epel-release-latest-7.noarch.rpm "
=======
		EPELCommand, err = install.RetrieveInstallCommand("https://dl.fedoraproject.org/pub/epel/epel-release-latest-8.noarch.rpm", config.Redhat8)
	} else if osType == config.Redhat7 {
		EPELCommand, err = install.RetrieveInstallCommand("https://dl.fedoraproject.org/pub/epel/epel-release-latest-8.noarch.rpm", config.Redhat7)
>>>>>>> 6825ad1b
	} else {
		return errors.New("operating system not supported")
	}

	if err != nil {
		return fmt.Errorf("Error creating EPEL installation command: %w", err)
	}
	err = system.RunCommand(EPELCommand)
	if err != nil {
		return fmt.Errorf("issue enabling EPEL repo: %w", err)
	}

	fmt.Println("\nThe Extra Packages for Enterprise Linux (EPEL) repository has been successfully enabled!\n")
	return nil
}<|MERGE_RESOLUTION|>--- conflicted
+++ resolved
@@ -119,15 +119,10 @@
 	var err error
 	//TODO: Add a -y to these commands to make them non-interactive
 	if osType == config.Redhat8 {
-<<<<<<< HEAD
-		EPELCommand = "yum install https://dl.fedoraproject.org/pub/epel/epel-release-latest-8.noarch.rpm"
-	} else if osType == config.Redhat7 {
-		EPELCommand = "yum install https://dl.fedoraproject.org/pub/epel/epel-release-latest-7.noarch.rpm "
-=======
+
 		EPELCommand, err = install.RetrieveInstallCommand("https://dl.fedoraproject.org/pub/epel/epel-release-latest-8.noarch.rpm", config.Redhat8)
 	} else if osType == config.Redhat7 {
 		EPELCommand, err = install.RetrieveInstallCommand("https://dl.fedoraproject.org/pub/epel/epel-release-latest-8.noarch.rpm", config.Redhat7)
->>>>>>> 6825ad1b
 	} else {
 		return errors.New("operating system not supported")
 	}
