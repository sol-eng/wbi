--- conflicted
+++ resolved
@@ -61,22 +61,13 @@
 	var name bool
 	messageText := "In order to install Workbench from start to finish, you will need the following things\n" +
 		"1. Internet access for this server\n" +
-<<<<<<< HEAD
-		"2. The versions of R, Python and Quarto you would like to install\n" +
-		"3. The version of R, Python and Quarto you would like to set as defaults\n" +
-		"4. Your Workbench license key string in this form: XXXX-XXXX-XXXX-XXXX-XXXX-XXXX-XXXX\n" +
-		"5. The location on this server of your SSL key and certificate files (optional)\n" +
-		"6. The URL and repo name for your instance of Posit Package Manager (optional)\n" +
-		"7. The URL for your instance of Posit Connect (optional)\n\n" +
-=======
 		"2. At least one non-root local Linux user account with a home directory\n" +
-		"3. The versions of R and Python you would like to install\n" +
-		"4. The version of R and Python you would like to set as defaults\n" +
+		"3. The versions of R, Python and Quarto you would like to install\n" +
+		"4. The version of R, Python and Quarto you would like to set as defaults\n" +
 		"5. Your Workbench license key string in this form: XXXX-XXXX-XXXX-XXXX-XXXX-XXXX-XXXX\n" +
 		"6. The location on this server of your SSL key and certificate files (optional)\n" +
 		"7. The URL and repo name for your instance of Posit Package Manager (optional)\n" +
 		"8. The URL for your instance of Posit Connect (optional)\n\n" +
->>>>>>> 427d3e42
 		"Please confirm that you're ready to install Workbench"
 	prompt := &survey.Confirm{
 		Message: messageText,
