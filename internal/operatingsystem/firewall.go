--- conflicted
+++ resolved
@@ -21,12 +21,8 @@
 			return false, nil
 		}
 
-<<<<<<< HEAD
-		firewallIsActiveCommand := "systemctl is-active firewalld"
+		firewallIsActiveCommand := "systemctl is-active firewalld || true"
 		firewallActive, err := system.RunCommandAndCaptureOutput(firewallIsActiveCommand, false, 0)
-=======
-		firewallActive, err := system.RunCommandAndCaptureOutput("systemctl is-active firewalld || true")
->>>>>>> 45b9032e
 		if err != nil {
 			return false, fmt.Errorf("issue in firewallActive with the command '%s': %w", firewallIsActiveCommand, err)
 		}
@@ -35,12 +31,8 @@
 			return true, nil
 		}
 
-<<<<<<< HEAD
-		firewallEnabledCommand := "systemctl is-enabled firewalld"
+		firewallEnabledCommand := "systemctl is-enabled firewalld || true"
 		firewallEnabled, err := system.RunCommandAndCaptureOutput(firewallEnabledCommand, false, 0)
-=======
-		firewallEnabled, err := system.RunCommandAndCaptureOutput("systemctl is-enabled firewalld || true")
->>>>>>> 45b9032e
 		if err != nil {
 			return false, fmt.Errorf("issue in firewallEnabled check with the command '%s': %w", firewallEnabledCommand, err)
 		}
