package operatingsystem

import (
	"errors"
	"fmt"
	"strings"

	"github.com/sol-eng/wbi/internal/config"
	"github.com/sol-eng/wbi/internal/install"
	"github.com/sol-eng/wbi/internal/system"
)

func InstallPrereqs(osType config.OperatingSystem) error {
	fmt.Println("Installing prerequisites...\n")
	// Update apt and install gdebi-core if an Ubuntu system
	if osType == config.Ubuntu22 || osType == config.Ubuntu20 || osType == config.Ubuntu18 {
		AptErr := UpgradeApt()
		if AptErr != nil {
			return fmt.Errorf("UpgradeApt: %w", AptErr)
		}

		GdebiCoreErr := InstallGdebiCore()
		if GdebiCoreErr != nil {
			return fmt.Errorf("InstallGdebiCore: %w", GdebiCoreErr)
		}
	} else if osType == config.Redhat9 || osType == config.Redhat8 || osType == config.Redhat7 {
		// Enable the Extra Packages for Enterprise Linux (EPEL) repository
		EnableEPELErr := EnableEPELRepo(osType)
		if EnableEPELErr != nil {
			return fmt.Errorf("EnableEPELRepo: %w", EnableEPELErr)
		}
		// Enable the CodeReady Linux Builder repository
		OnCloud, err := PromptCloud()
		if err != nil {
			return fmt.Errorf("PrompOnPremCloud: %w", err)
		}
		EnableCodeReadyErr := EnableCodeReadyRepo(osType, OnCloud)
		if EnableCodeReadyErr != nil {
			return fmt.Errorf("EnableCodeReadyRepo: %w", EnableCodeReadyErr)
		}
	} else {
		return errors.New("unsupported operating system")
	}
	fmt.Println("\nPrerequisites successfully installed!\n")
	return nil
}

// Installs Gdebi Core
func InstallGdebiCore() error {
	gdebiCoreCommand := "apt-get install -y gdebi-core"
	err := system.RunCommand(gdebiCoreCommand, true, 1)
	if err != nil {
		return fmt.Errorf("issue installing gdebi-core with the command '%s': %w", gdebiCoreCommand, err)
	}

	fmt.Println("\ngdebi-core has been successfully installed!\n")
	return nil
}

// Upgrades Apt
func UpgradeApt() error {
	aptUpgradeCommand := "apt-get update"
	err := system.RunCommand(aptUpgradeCommand, true, 1)
	if err != nil {
		return fmt.Errorf("issue upgrading apt with the command '%s': %w", aptUpgradeCommand, err)
	}

	fmt.Println("\napt has been successfully upgraded!\n")
	return nil
}

// Enable the CodeReady Linux Builder repository:
func EnableCodeReadyRepo(osType config.OperatingSystem, CloudInstall bool) error {
	if CloudInstall {
		switch osType {
		case config.Redhat9:
			dnfPluginsCoreCommand := "dnf install -y dnf-plugins-core"
			err := system.RunCommand(dnfPluginsCoreCommand)
			if err != nil {
				return fmt.Errorf("issue installing dnf-plugins-core: %w", err)
			}
			enableCodeReadyCommand := `dnf config-manager --set-enabled "*codeready-builder-for-rhel-9-*-rpms"`
			err = system.RunCommand(enableCodeReadyCommand)
			if err != nil {
				return fmt.Errorf("issue enabling the CodeReady Linux Builder repo: %w", err)
			}
		case config.Redhat8:
			dnfPluginsCoreCommand := "dnf install -y dnf-plugins-core"
			err := system.RunCommand(dnfPluginsCoreCommand, true, 1)
			if err != nil {
				return fmt.Errorf("issue installing dnf-plugins-core with the command '%s': %w", dnfPluginsCoreCommand, err)
			}
<<<<<<< HEAD
			enableCodeReadyCommand := `dnf config-manager --set-enabled "codeready-builder-for-rhel-8-*-rpms"`
			err = system.RunCommand(enableCodeReadyCommand, true, 1)
=======
			enableCodeReadyCommand := `dnf config-manager --set-enabled "*codeready-builder-for-rhel-8-*-rpms"`
			err = system.RunCommand(enableCodeReadyCommand)
>>>>>>> 45b9032e
			if err != nil {
				return fmt.Errorf("issue enabling the CodeReady Linux Builder repo with the command '%s': %w", enableCodeReadyCommand, err)
			}
		case config.Redhat7:
			yumUtilsCoreCommand := "sudo yum install -y yum-utils"
			err := system.RunCommand(yumUtilsCoreCommand, true, 1)
			if err != nil {
				return fmt.Errorf("issue installing yum-utils with the command '%s': %w", yumUtilsCoreCommand, err)
			}

			enableCodeReadyCommand := `sudo yum-config-manager --enable "rhel-*-optional-rpms"`
			err = system.RunCommand(enableCodeReadyCommand, true, 1)
			if err != nil {
				return fmt.Errorf("issue enabling the CodeReady Linux Builder repo with the command '%s': %w", enableCodeReadyCommand, err)
			}
		}
	} else if !CloudInstall {
		switch osType {
		case config.Redhat9:
			OnPremCodeReadyEnableCommand := "sudo subscription-manager repos --enable codeready-builder-for-rhel-9-$(arch)-rpms\n"
			err := system.RunCommand(OnPremCodeReadyEnableCommand)
			if err != nil {
				return fmt.Errorf("issue enabling codeready repo: %w", err)
			}
		case config.Redhat8:
			OnPremCodeReadyEnableCommand := "sudo subscription-manager repos --enable codeready-builder-for-rhel-8-x86_64-rpms\n"
			err := system.RunCommand(OnPremCodeReadyEnableCommand, true, 1)
			if err != nil {
				return fmt.Errorf("issue enabling codeready repo with the command '%s': %w", OnPremCodeReadyEnableCommand, err)
			}
		case config.Redhat7:
			OnPremCodeReadyEnableCommand := "sudo subscription-manager repos --enable \"rhel-*-optional-rpms\""
			err := system.RunCommand(OnPremCodeReadyEnableCommand, true, 1)
			if err != nil {
				return fmt.Errorf("issue enabling codeready repo with the command '%s': %w", OnPremCodeReadyEnableCommand, err)
			}
		}
	} else {
		return fmt.Errorf("issue enabling codeready repo: CloudInstall boolean undefined")
	}
	fmt.Println("\nThe CodeReady Linux Builder repository has been successfully enabled!\n")
	return nil
}

// Enable the Extra Packages for Enterprise Linux (EPEL) repository
func EnableEPELRepo(osType config.OperatingSystem) error {
	var EPELURL string
	if osType == config.Redhat9 {
		EPELURL = "https://dl.fedoraproject.org/pub/epel/epel-release-latest-9.noarch.rpm"
	} else if osType == config.Redhat8 {
		EPELURL = "https://dl.fedoraproject.org/pub/epel/epel-release-latest-8.noarch.rpm"
	} else if osType == config.Redhat7 {
		EPELURL = "https://dl.fedoraproject.org/pub/epel/epel-release-latest-7.noarch.rpm"
	} else {
		return errors.New("operating system not supported")
	}

	EPELCommand, err := install.RetrieveInstallCommand(EPELURL, osType)
	if err != nil {
		return fmt.Errorf("issue retrieving EPEL install command: %w", err)
	}
	commandOutput, err := system.RunCommandAndCaptureOutput(EPELCommand, true, 1)
	if err != nil {
		if strings.Contains(commandOutput, "does not update installed package") && osType == config.Redhat7 {
			fmt.Println("\nThe Extra Packages for Enterprise Linux (EPEL) repository was already enabled.\n")
			return nil
		}
		return fmt.Errorf("issue enabling EPEL repo with the command '%s': %w", commandOutput, err)
	}
	if err != nil {
		return fmt.Errorf("issue enabling EPEL repo with the command '%s': %w", commandOutput, err)
	}

	fmt.Println("\nThe Extra Packages for Enterprise Linux (EPEL) repository has been successfully enabled!\n")
	return nil
}

// Disable local firewall on server
func DisableFirewall(osType config.OperatingSystem) error {
	var FWCommand string

	switch osType {
	case config.Ubuntu18, config.Ubuntu20, config.Ubuntu22:
		FWCommand = "ufw disable"
	case config.Redhat7, config.Redhat8, config.Redhat9:
		FWCommand = "systemctl stop firewalld && systemctl disable firewalld"
	default:
		return errors.New("Unsupported OS, setting FWCommand failed")
	}
	err := system.RunCommand(FWCommand, true, 1)
	if err != nil {
		return fmt.Errorf("issue disabling system firewall with the command '%s': %w", FWCommand, err)
	}

	fmt.Println("\nThe system firewall has been successfully disabled!\n")
	return nil
}

func DisableLinuxSecurity() error {

	setenforceCommand := "setenforce 0"
	err := system.RunCommand(setenforceCommand, true, 1)
	if err != nil {
		return fmt.Errorf("issue stopping selinux enforcement with the command '%s': %w", setenforceCommand, err)
	}

	disableSELinuxCommand := "sed -i s/^SELINUX=.*$/SELINUX=disabled/ /etc/selinux/config"
	err = system.RunCommand(disableSELinuxCommand, true, 1)
	if err != nil {
		return fmt.Errorf("issue disabling selinux with the command '%s': %w", disableSELinuxCommand, err)
	}

	fmt.Println("\nThe SELinux has been successfully changed to permissive mode, and will be disabled on next reboot!\n")
	return nil
}<|MERGE_RESOLUTION|>--- conflicted
+++ resolved
@@ -80,9 +80,9 @@
 				return fmt.Errorf("issue installing dnf-plugins-core: %w", err)
 			}
 			enableCodeReadyCommand := `dnf config-manager --set-enabled "*codeready-builder-for-rhel-9-*-rpms"`
-			err = system.RunCommand(enableCodeReadyCommand)
-			if err != nil {
-				return fmt.Errorf("issue enabling the CodeReady Linux Builder repo: %w", err)
+			err = system.RunCommand(enableCodeReadyCommand, true, 1)
+			if err != nil {
+				return fmt.Errorf("issue enabling the CodeReady Linux Builder repo with the command '%s': %w", enableCodeReadyCommand, err)
 			}
 		case config.Redhat8:
 			dnfPluginsCoreCommand := "dnf install -y dnf-plugins-core"
@@ -90,13 +90,9 @@
 			if err != nil {
 				return fmt.Errorf("issue installing dnf-plugins-core with the command '%s': %w", dnfPluginsCoreCommand, err)
 			}
-<<<<<<< HEAD
-			enableCodeReadyCommand := `dnf config-manager --set-enabled "codeready-builder-for-rhel-8-*-rpms"`
+
+			enableCodeReadyCommand := `dnf config-manager --set-enabled "*codeready-builder-for-rhel-8-*-rpms"`
 			err = system.RunCommand(enableCodeReadyCommand, true, 1)
-=======
-			enableCodeReadyCommand := `dnf config-manager --set-enabled "*codeready-builder-for-rhel-8-*-rpms"`
-			err = system.RunCommand(enableCodeReadyCommand)
->>>>>>> 45b9032e
 			if err != nil {
 				return fmt.Errorf("issue enabling the CodeReady Linux Builder repo with the command '%s': %w", enableCodeReadyCommand, err)
 			}
